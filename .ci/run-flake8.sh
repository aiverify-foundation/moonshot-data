--- conflicted
+++ resolved
@@ -14,11 +14,8 @@
 flake8 --count  $src_dirs > flake8-report.txt
 cat flake8-report.txt
 exit_code=$?
-<<<<<<< HEAD
-=======
-# python3 .ci/createBadges.py lint
->>>>>>> c8f6db1e
 
 if [ $exit_code -ne 0 ]; then
+
   exit $exit_code
 fi