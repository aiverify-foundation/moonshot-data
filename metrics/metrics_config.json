{
    "flagjudgeannotator":{
        "endpoints": [
            "flageval-flagjudge"
        ]
    },    
    "gpt4annotator":{
        "endpoints": [
            "llm-judge-openai-gpt4-annotator"
        ]
    },
    "cybersecevalannotator":{
        "endpoints": [
            "llm-judge-azure-gpt4-annotator"
        ]
    },
    "lionguardclassifier":{
        "configurations":{
            "grading_classifier": "toxic"
        }               
    },
<<<<<<< HEAD
    "llamaguardannotator":{
=======
    
    "flagjudgeannotator":{
>>>>>>> a1c03867
        "endpoints": [
            "together-llama-guard-7b-assistant"
        ]
    },
    "samplemetric":{
        "endpoints": [
            "openai-gpt35-turbo-16k",
            "openai-gpt35-turbo"
        ],
        "configurations":{
            "threshold_value": "0.35",
            "num_of_prompts_to_calculate": 1
        }        
    }
}
<|MERGE_RESOLUTION|>--- conflicted
+++ resolved
@@ -19,12 +19,7 @@
             "grading_classifier": "toxic"
         }               
     },
-<<<<<<< HEAD
     "llamaguardannotator":{
-=======
-    
-    "flagjudgeannotator":{
->>>>>>> a1c03867
         "endpoints": [
             "together-llama-guard-7b-assistant"
         ]
@@ -34,9 +29,7 @@
             "openai-gpt35-turbo-16k",
             "openai-gpt35-turbo"
         ],
-        "configurations":{
-            "threshold_value": "0.35",
-            "num_of_prompts_to_calculate": 1
-        }        
+        "threshold_value": "0.35",
+        "num_of_prompts_to_calculate": 1
     }
-}
+}