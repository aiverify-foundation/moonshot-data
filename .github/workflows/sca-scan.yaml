--- conflicted
+++ resolved
@@ -69,16 +69,9 @@
       run: |
           python -m venv venv
           source venv/bin/activate
-<<<<<<< HEAD
-          # pip install -r requirements.txt
-          pip install poetry
-          poetry install
-          bash <(curl -s -L https://detect.synopsys.com/detect9.sh) --blackduck.url=https://blackduck.aipo-imda.net/ --blackduck.api.token=${{ secrets.BLACKDUCK_TOKEN }} --detect.detector.search.depth=10 --detect.project.name=aiverify-moonshot-data --detect.project.version.name=$BRANCH --detect.source.path=. --detect.code.location.name="aiverify-moonshot-data_$BRANCH" --detect.excluded.directories=/tests,/venv --blackduck.trust.cert=true --detect.notices.report=true --detect.notices.report.path=.
-=======
           pip install -r requirements.txt
           bash <(curl -s -L https://detect.synopsys.com/detect9.sh) --blackduck.url=https://blackduck.aipo-imda.net/ --blackduck.api.token=${{ secrets.BLACKDUCK_TOKEN }} --detect.detector.search.depth=10 --detect.project.name=aiverify-moonshot-data --detect.project.version.name=$BRANCH --detect.source.path=. --detect.code.location.name="aiverify-moonshot-data_$BRANCH" --detect.excluded.directories=/tests --blackduck.trust.cert=true --detect.excluded.detector.types=POETRY --detect.notices.report=true --detect.notices.report.path=.
           mv aiverify_moonshot_data_main_Black_Duck_Notices_Report.txt NOTICES.md
->>>>>>> a1c03867
 
     - name: Configure GIT (Workflow_Dispatch)
       if: github.event_name == 'workflow_dispatch'
@@ -96,13 +89,8 @@
     - name: Commit Notice File (Workflow_Dispatch)
       if: github.event_name == 'workflow_dispatch'
       run: |
-<<<<<<< HEAD
-          git add .
-          git commit -m "Update Notices"
-=======
           git add NOTICES.md
           git commit -m "Update NOTICES.md"
->>>>>>> a1c03867
           git push -f -u origin HEAD
       shell: bash
 
@@ -111,11 +99,7 @@
       env:
           GITHUB_TOKEN: ${{ secrets.GITHUB_TOKEN }}
       run: |
-<<<<<<< HEAD
-          gh pr create --title "Update License for Moonshot" --body "This PR updates adds License File for Moonshot" --base main --head notices
-=======
           gh pr create --title "Update NOTICES.md for Moonshot Data" --body "This PR updates Notice File for Moonshot Data" --base main --head notices
->>>>>>> a1c03867
       shell: bash
 
     - name: Merge PR (Workflow_Dispatch)
