[project]
name = "moonshot-data"
version = "0.6.2"
authors = [
    { name="The Moonshot Team", email="our.moonshot.team@gmail.com" }
]
description = "A collection of data(e.g. llm connectors, benchmark tests) that can be used with the Moonshot toolkit."
readme = "README.md"
license = { text = "Apache-2.0" }
requires-python = ">=3.11"
classifiers = [
    "Development Status :: 3 - Alpha",
    "Programming Language :: Python :: 3",
    "Programming Language :: Python :: 3.11",
    "License :: OSI Approved :: Apache Software License"
]

[tool.poetry]
name = "moonshot-data"
version = "0.6.2"
description = "A collection of data(e.g. llm connectors, benchmark tests) that can be used with the Moonshot toolkit."
authors = ["The Moonshot Team <our.moonshot.team@gmail.com>"]
readme = "README.md"

[tool.poetry.dependencies]
python = ">=3.11,<3.12"
openai = "^1.51.0"
bert-score = "^0.3.13"
nltk = "^3.9.1"
py-readability-metrics = "^1.4.5"
rouge = "^1.0.1"
rouge-score = "^0.1.2"
aiometer = "^0.5.0"
aiohttp = "^3.10.8"
anthropic = "^0.34.2"
spacy = "^3.7.5"
sentence-transformers = "^3.1.1"
pylcs = "^0.1.1"
together = "^1.3.0"
scipy = "^1.14.1"
textattack = "^0.3.10"
tensorflow-hub = "^0.16.1"
homoglyphs = "^2.0.4"
tensorflow = "^2.17.0"
urllib3 = "^2.2.3"
xgboost = "^2.1.1"
onnxruntime = "^1.19.2"
nudenet = "^3.4.2"
torchmetrics = "^1.4.2"
torchvision = "^0.19.1"
datasets = "^2.21.0"
pydantic = "2.8.2"
ragas = "^0.1.18"
google-generativeai = "^0.8.0"
<<<<<<< HEAD
keras = "^3.9.2"
langchain = "^0.3.24"
=======
h2ogpte = "^1.6.27.post1"
>>>>>>> a0df858d
<|MERGE_RESOLUTION|>--- conflicted
+++ resolved
@@ -52,9 +52,6 @@
 pydantic = "2.8.2"
 ragas = "^0.1.18"
 google-generativeai = "^0.8.0"
-<<<<<<< HEAD
+h2ogpte = "^1.6.27.post1"
 keras = "^3.9.2"
-langchain = "^0.3.24"
-=======
-h2ogpte = "^1.6.27.post1"
->>>>>>> a0df858d
+langchain = "^0.3.24"